// Copyright 2019 ETH Zurich, Anapaya Systems
//
// Licensed under the Apache License, Version 2.0 (the "License");
// you may not use this file except in compliance with the License.
// You may obtain a copy of the License at
//
//   http://www.apache.org/licenses/LICENSE-2.0
//
// Unless required by applicable law or agreed to in writing, software
// distributed under the License is distributed on an "AS IS" BASIS,
// WITHOUT WARRANTIES OR CONDITIONS OF ANY KIND, either express or implied.
// See the License for the specific language governing permissions and
// limitations under the License.

package topology

import (
	"crypto/sha256"
	"encoding/json"
	"math/rand"
	"net"
	"sort"

	"github.com/scionproto/scion/go/lib/addr"
	"github.com/scionproto/scion/go/lib/common"
	"github.com/scionproto/scion/go/lib/serrors"
	jsontopo "github.com/scionproto/scion/go/lib/topology/json"
)

// Topology is the topology type for applications and libraries that only need read access to AS
// topology information. This is the case of most applications and libraries that use the topology
// file to discover information about the local AS. Libraries that need to edit the topology (e.g.,
// a topology reloading library that computes a new topology file based on information found on
// disk) should instead use the writable topology type present in this package.
type Topology interface {
	// IA returns the local ISD-AS number.
	IA() addr.IA
	// MTU returns the MTU of the local AS.
	MTU() uint16
	// Core returns whether the local AS is core.
	Core() bool
	// CA returns whether the local AS is a CA.
	CA() bool
	// InterfaceIDs returns all interface IDS from the local AS.
	InterfaceIDs() []common.IFIDType

	// PublicAddress gets the public address of a server with the requested type and name, and nil
	// if no such server exists.
	PublicAddress(svc addr.HostSVC, name string) *net.UDPAddr

	// Anycast returns the address for an arbitrary server of the requested type.
	Anycast(svc addr.HostSVC) (*net.UDPAddr, error)
	// Multicast returns all addresses for the requested type.
	Multicast(svc addr.HostSVC) ([]*net.UDPAddr, error)

	// UnderlayAnycast returns the underlay address for an arbitrary server of the requested type.
	UnderlayAnycast(svc addr.HostSVC) (*net.UDPAddr, error)
	// UnderlayMulticast returns all underlay addresses for the requested type.
	UnderlayMulticast(svc addr.HostSVC) ([]*net.UDPAddr, error)
	// UnderlayNextHop returns the internal underlay address of the router
	// containing the interface ID.
	UnderlayNextHop(ifID common.IFIDType) (*net.UDPAddr, bool)

	// MakeHostInfos returns the underlay addresses of all services for the specified service type.
	MakeHostInfos(st ServiceType) ([]*net.UDPAddr, error)

	// Gateways returns an array of all gateways.
	Gateways() ([]GatewayInfo, error)

	// BR returns information for a specific border router
	//
	// FIXME(scrye): Simplify return type and make it topology format agnostic.
	//
	// XXX(scrye): Return value is a shallow copy.
	BR(name string) (BRInfo, bool)
	// IFInfoMap returns the mapping between interface IDs an internal addresses.
	//
	// FIXME(scrye): Simplify return type and make it topology format agnostic.
	//
	// XXX(scrye): Return value is a shallow copy.
	IFInfoMap() IfInfoMap

	// BRNames returns the names of all BRs in the topology.
	//
	// FIXME(scrye): Remove this, callers shouldn't care about names.
	//
	// XXX(scrye): Return value is a shallow copy.
	BRNames() []string

	// SVCNames returns the names of all servers in the topology for the specified service.
	//
	// FIXME(scrye): Remove this, callers shouldn't care about names.
	//
	// XXX(scrye): Return value is a shallow copy.
	SVCNames(svc addr.HostSVC) ServiceNames

	// Writable returns a pointer to the underlying topology object. This is included for legacy
	// reasons and should never be used.
	//
	// FIXME(scrye): Remove this.
	//
	// XXX(scrye): Return value is a shallow copy.
	Writable() *RWTopology
}

// NewTopology creates a new empty topology.
func NewTopology() Topology {
	return &topologyS{
		Topology: &RWTopology{},
	}
}

// FromRWTopology wraps the high level topology interface API around a raw topology object.
func FromRWTopology(topo *RWTopology) Topology {
	return &topologyS{
		Topology: topo,
	}
}

// FromJSONFile extracts the topology from a file containing the JSON representation of the
// topology.
func FromJSONFile(path string) (Topology, error) {
	t, err := RWTopologyFromJSONFile(path)
	if err != nil {
		return nil, err
	}
	return &topologyS{
		Topology: t,
	}, nil
}

func FromJSONBytes(raw []byte) (Topology, error) {
	t, err := RWTopologyFromJSONBytes(raw)
	if err != nil {
		return nil, err
	}
	return &topologyS{
		Topology: t,
	}, nil
}

type topologyS struct {
	Topology *RWTopology
}

func (t *topologyS) IA() addr.IA {
	return t.Topology.IA
}

func (t *topologyS) MTU() uint16 {
	return uint16(t.Topology.MTU)
}

func (t *topologyS) InterfaceIDs() []common.IFIDType {
	intfs := make([]common.IFIDType, 0, len(t.Topology.IFInfoMap))
	for ifid := range t.Topology.IFInfoMap {
		intfs = append(intfs, ifid)
	}
	return intfs
}

func (t *topologyS) UnderlayNextHop(ifid common.IFIDType) (*net.UDPAddr, bool) {
	ifInfo, ok := t.Topology.IFInfoMap[ifid]
	if !ok {
		return nil, false
	}
	return copyUDPAddr(ifInfo.InternalAddr), true
}

func (t *topologyS) MakeHostInfos(st ServiceType) ([]*net.UDPAddr, error) {
	var hostInfos []*net.UDPAddr
	addresses, err := t.Topology.getAllTopoAddrs(st)
	if err != nil {
		return nil, err
	}
	for _, a := range addresses {
		if tmp := a.SCIONAddress; tmp != nil {
			hostInfos = append(hostInfos, copyUDPAddr(tmp))
		}
	}
	return hostInfos, nil
}

func (t *topologyS) Core() bool {
	for _, attr := range t.Topology.Attributes {
		if attr == jsontopo.AttrCore {
			return true
		}
	}
	return false
}

func (t *topologyS) CA() bool {
	for _, attr := range t.Topology.Attributes {
		if attr == jsontopo.Issuing {
			return true
		}
	}
	return false
}

func (t *topologyS) Gateways() ([]GatewayInfo, error) {
	ret := []GatewayInfo{}
	keys := []string{}
	for k := range t.Topology.SIG {
		keys = append(keys, k)
	}
	sort.Strings(keys)

	for _, k := range keys {
		v := t.Topology.SIG[k]
		ret = append(ret, v)
	}

	return ret, nil
}

func (t *topologyS) BR(name string) (BRInfo, bool) {
	br, ok := t.Topology.BR[name]
	return br, ok
}

func (t *topologyS) PublicAddress(svc addr.HostSVC, name string) *net.UDPAddr {
	topoAddr := t.topoAddress(svc, name)
	if topoAddr == nil {
		return nil
	}
	return topoAddr.SCIONAddress
}

func (t *topologyS) topoAddress(svc addr.HostSVC, name string) *TopoAddr {
	var addresses IDAddrMap
	switch svc.Base() {
	case addr.SvcDS:
		addresses = t.Topology.DS
	case addr.SvcCS:
		addresses = t.Topology.CS
<<<<<<< HEAD
	case addr.SvcCOL:
		addresses = t.Topology.CO
	case addr.SvcSIG:
		if len(t.Topology.SIG) == 0 {
			break
		}
		addresses = make(IDAddrMap)
		for k, v := range t.Topology.SIG {
			addresses[k] = *v.CtrlAddr
		}
=======
>>>>>>> 362c4622
	}
	if addresses == nil {
		return nil
	}
	return addresses.GetByID(name)
}

func (t *topologyS) Anycast(svc addr.HostSVC) (*net.UDPAddr, error) {
	addrs, err := t.Multicast(svc)
	if err != nil {
		return nil, err
	}
	return addrs[rand.Intn(len(addrs))], nil
}

func (t *topologyS) Multicast(svc addr.HostSVC) ([]*net.UDPAddr, error) {
	st, err := toServiceType(svc)
	if err != nil {
		return nil, err
	}
	names := t.SVCNames(svc)
	if len(names) == 0 {
		return nil, serrors.New("no address found")
	}
	addrs := make([]*net.UDPAddr, 0, len(names))
	for _, name := range names {
		topoAddr, err := t.Topology.GetTopoAddr(name, st)
		if err != nil {
			return nil, serrors.Wrap(addr.ErrUnsupportedSVCAddress, err, "svc", svc)
		}
		addrs = append(addrs, &net.UDPAddr{
			IP:   topoAddr.SCIONAddress.IP,
			Port: topoAddr.SCIONAddress.Port,
			Zone: topoAddr.SCIONAddress.Zone,
		})
	}
	return addrs, nil
}

func (t *topologyS) UnderlayAnycast(svc addr.HostSVC) (*net.UDPAddr, error) {
	names := t.SVCNames(svc)
	name, err := names.GetRandom()
	if err != nil {
		if supportedSVC(svc) {
			return nil, serrors.New("no instances found for service", "svc", svc)
		}
		return nil, serrors.WithCtx(addr.ErrUnsupportedSVCAddress, "svc", svc)
	}
	underlay, err := t.underlayByName(svc, name)
	if err != nil {
		return nil, serrors.WrapStr("BUG! Selected random service name, but service info not found",
			err, "service_names", names, "selected_name", name)
	}
	// FIXME(scrye): This should return net.Addr
	return underlay, nil
}

func supportedSVC(svc addr.HostSVC) bool {
	b := svc.Base()
<<<<<<< HEAD
	return b == addr.SvcDS || b == addr.SvcCS || b == addr.SvcCOL || b == addr.SvcSIG
=======
	return b == addr.SvcDS || b == addr.SvcCS
>>>>>>> 362c4622
}

func (t *topologyS) UnderlayMulticast(svc addr.HostSVC) ([]*net.UDPAddr, error) {
	st, err := toServiceType(svc)
	if err != nil {
		return nil, err
	}
	topoAddrs, err := t.Topology.getAllTopoAddrs(st)
	if err != nil {
		return nil, serrors.Wrap(addr.ErrUnsupportedSVCAddress, err, "svc", svc)
	}

	if len(topoAddrs) == 0 {
		return nil, serrors.New("no instances found for service", "svc", svc)
	}

	// Only select each IP:UnderlayPort combination once, s.t. the same message isn't multicasted
	// multiple times by the remote dispatcher.
	uniqueUnderlayAddrs := make(map[string]*net.UDPAddr)
	for _, topoAddr := range topoAddrs {
		underlayAddr := topoAddr.UnderlayAddr()
		if underlayAddr == nil {
			continue
		}
		uniqueUnderlayAddrs[underlayAddr.String()] = underlayAddr
	}

	var underlayAddrs []*net.UDPAddr
	for _, underlayAddr := range uniqueUnderlayAddrs {
		underlayAddrs = append(underlayAddrs, underlayAddr)
	}
	return underlayAddrs, nil
}

func (t *topologyS) underlayByName(svc addr.HostSVC, name string) (*net.UDPAddr, error) {
	st, err := toServiceType(svc)
	if err != nil {
		return nil, err
	}
	topoAddr, err := t.Topology.GetTopoAddr(name, st)
	if err != nil {
		return nil, serrors.Wrap(addr.ErrUnsupportedSVCAddress, err, "svc", svc)
	}
	underlayAddr := topoAddr.UnderlayAddr()
	if underlayAddr == nil {
		return nil, serrors.New("underlay address not found", "svc", svc)
	}
	return copyUDPAddr(underlayAddr), nil
}

func toServiceType(svc addr.HostSVC) (ServiceType, error) {
	switch svc.Base() {
	case addr.SvcDS:
		return Discovery, nil
	case addr.SvcCS:
		return Control, nil
<<<<<<< HEAD
	case addr.SvcCOL:
		return Colibri, nil
	case addr.SvcSIG:
		return Gateway, nil
=======
>>>>>>> 362c4622
	default:
		return 0, serrors.WithCtx(addr.ErrUnsupportedSVCAddress, "svc", svc)
	}
}

func (t *topologyS) IFInfoMap() IfInfoMap {
	return t.Topology.IFInfoMap
}

func (t *topologyS) BRNames() []string {
	return t.Topology.BRNames
}

func (t *topologyS) SVCNames(svc addr.HostSVC) ServiceNames {
	var m IDAddrMap
	switch svc.Base() {
	case addr.SvcDS:
		m = t.Topology.DS
	case addr.SvcCS:
		m = t.Topology.CS
<<<<<<< HEAD
	case addr.SvcCOL:
		m = t.Topology.CO
	case addr.SvcSIG:
		if len(t.Topology.SIG) == 0 {
			break
		}
		m = make(IDAddrMap)
		for k, v := range t.Topology.SIG {
			m[k] = *v.CtrlAddr
		}
=======
>>>>>>> 362c4622
	}

	var names ServiceNames
	for k := range m {
		names = append(names, k)
	}
	sort.Strings(names)
	return names
}

func (t *topologyS) Writable() *RWTopology {
	return t.Topology
}

func Digest(t interface{}) ([]byte, error) {
	h := sha256.New()
	enc := json.NewEncoder(h)
	if err := enc.Encode(t); err != nil {
		return nil, err
	}
	return h.Sum(nil), nil
}<|MERGE_RESOLUTION|>--- conflicted
+++ resolved
@@ -235,19 +235,8 @@
 		addresses = t.Topology.DS
 	case addr.SvcCS:
 		addresses = t.Topology.CS
-<<<<<<< HEAD
 	case addr.SvcCOL:
 		addresses = t.Topology.CO
-	case addr.SvcSIG:
-		if len(t.Topology.SIG) == 0 {
-			break
-		}
-		addresses = make(IDAddrMap)
-		for k, v := range t.Topology.SIG {
-			addresses[k] = *v.CtrlAddr
-		}
-=======
->>>>>>> 362c4622
 	}
 	if addresses == nil {
 		return nil
@@ -307,11 +296,7 @@
 
 func supportedSVC(svc addr.HostSVC) bool {
 	b := svc.Base()
-<<<<<<< HEAD
-	return b == addr.SvcDS || b == addr.SvcCS || b == addr.SvcCOL || b == addr.SvcSIG
-=======
-	return b == addr.SvcDS || b == addr.SvcCS
->>>>>>> 362c4622
+	return b == addr.SvcDS || b == addr.SvcCS || b == addr.SvcCOL
 }
 
 func (t *topologyS) UnderlayMulticast(svc addr.HostSVC) ([]*net.UDPAddr, error) {
@@ -368,13 +353,8 @@
 		return Discovery, nil
 	case addr.SvcCS:
 		return Control, nil
-<<<<<<< HEAD
 	case addr.SvcCOL:
 		return Colibri, nil
-	case addr.SvcSIG:
-		return Gateway, nil
-=======
->>>>>>> 362c4622
 	default:
 		return 0, serrors.WithCtx(addr.ErrUnsupportedSVCAddress, "svc", svc)
 	}
@@ -395,19 +375,8 @@
 		m = t.Topology.DS
 	case addr.SvcCS:
 		m = t.Topology.CS
-<<<<<<< HEAD
 	case addr.SvcCOL:
 		m = t.Topology.CO
-	case addr.SvcSIG:
-		if len(t.Topology.SIG) == 0 {
-			break
-		}
-		m = make(IDAddrMap)
-		for k, v := range t.Topology.SIG {
-			m[k] = *v.CtrlAddr
-		}
-=======
->>>>>>> 362c4622
 	}
 
 	var names ServiceNames
